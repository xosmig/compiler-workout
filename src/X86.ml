--- conflicted
+++ resolved
@@ -83,15 +83,6 @@
 (* Opening stack machine to use instructions without fully qualified names *)
 open SM
 
-let cmpType = function
-| "<" -> "l"
-| ">" -> "g"
-| "<=" -> "le"
-| ">=" -> "ge"
-| "==" -> "e"
-| "!=" -> "ne"
-| op -> failwith @@ "Unsupported comparison operation '" ^ op ^ "'"
-
 (* Symbolic stack machine evaluator
 
      compile : env -> prg -> env * instr list
@@ -99,7 +90,6 @@
    Take an environment, a stack machine program, and returns a pair --- the updated environment and the list
    of x86 instructions
 *)
-<<<<<<< HEAD
 let compile env code =
   let suffix = function
   | "<"  -> "l"
@@ -108,80 +98,16 @@
   | "!=" -> "ne"
   | ">=" -> "ge"
   | ">"  -> "g"
-  | _    -> failwith "unknown operator"	
+  | _    -> failwith "unknown operator"
   in
   let rec compile' env scode = failwith "Not implemented" in
   compile' env code
-=======
-let rec compile env = function
-| [] -> env, []
-| (instr::codeTail) ->
-  let env, asm1 =
-    match instr with
-    | CONST n -> let res, env = env#allocate in
-      env, [Mov (L n, res)]
-    | WRITE -> let x, env = env#pop in
-      env, [Push x; Call "Lwrite"; Pop eax]
-    | READ -> let res, env = env#allocate in
-      env, [Call "Lread"; Mov (eax, res)]
-    | LD var -> let res, env = (env#global var)#allocate in
-      env, [Mov (env#loc var, eax); Mov (eax, res)]
-    | ST var -> let res, env = (env#global var)#pop in
-      env, [Mov (res, eax); Mov (eax, env#loc var)]
-    | BINOP op ->
-      let rhs, lhs, env = env#pop2 in
-      let res, env = env#allocate in
-        env, (match op with
-        | "+" | "-" | "*" -> [Mov (lhs, eax); Binop (op, rhs, eax); Mov (eax, res)]
-        | "&&" | "!!" -> [Mov (L 0, edx); Binop ("cmp", lhs, edx); Set ("ne", "%dl");
-                          Mov (L 0, eax); Binop ("cmp", rhs, eax); Set ("ne", "%al");
-                          Binop (op, edx, eax); Mov(eax, res)]
-        | "<" | ">" | ">=" | "<=" | "==" | "!=" ->
-          [Mov (lhs, eax); Binop ("cmp", rhs, eax);
-           Mov (L 0, edx); Set (cmpType op, "%dl"); Mov (edx, res)]
-        | "/" -> [Mov (lhs, eax); Cltd; IDiv rhs; Mov (eax, res)]
-        | "%" -> [Mov (lhs, eax); Cltd; IDiv rhs; Mov (edx, res)]
-        | _ -> failwith @@ "Unsupported binary operation '" ^ op ^ "'")
-    | LABEL label -> env, [Label label]
-    | JMP label   -> env, [Jmp label]
-    | CJMP (tp, label) -> let v, env = env#pop in env, [Binop ("cmp", L 0, v); CJmp (tp, label)]
-    | BEGIN (fname, argNames, locals) ->
-      let env = env#enter fname argNames locals in
-      env, [Push ebp; Mov (esp, ebp); Binop ("-", M ("$" ^ env#lsize), esp)]
-    | END -> env, [Label env#epilogue; Mov (ebp, esp); Pop ebp; Ret;
-                    Meta (Printf.sprintf "\t.set %s, %d" env#lsize (env#allocated * word_size))]
-    | RET hasValue -> if hasValue
-      then let x, env' = env#pop in env', [Mov (x, eax); Jmp env#epilogue]
-      else env, [Jmp env#epilogue]
-    | CALL (fname, argc, hasValue) ->
-      let rec pushArgs env' acc = function
-      | 0   -> env', acc
-      | cnt -> let x, env' = env'#pop in pushArgs env' (Push x::acc) (cnt - 1)
-      in
-      let env', asmPush = pushArgs env [] argc in
-      let asmSave = List.map (fun r -> Push r) env'#live_registers in
-      let asmRestore = List.rev (List.map (fun r -> Pop r) env'#live_registers) in
-      let res, env' = env'#allocate in
-      env', asmSave @ asmPush @ [Call (SM.funcitonLabel fname); Mov (eax, res);
-                      Binop ("+", L (argc * word_size), esp)] @ asmRestore
-
-  in
-  let env, asm2 = compile env codeTail in
-  env, asm1 @ asm2
->>>>>>> 883d1dcb
 
 (* A set of strings *)
 module S = Set.Make (String)
 
-let listInit (len : int) (gen : int -> 'a) : 'a list =
-  let rec initRec len acc = match len with
-  | 0 -> acc
-  | _ -> initRec (len - 1) ((gen (len - 1))::acc)
-  in
-  initRec len []
-
 (* Environment implementation *)
-let make_assoc l = List.combine l (listInit (List.length l) (fun x -> x))
+let make_assoc l = List.combine l (Language.listInit (List.length l) (fun x -> x))
 
 class env =
   object (self)
@@ -201,21 +127,14 @@
     (* allocates a fresh position on a symbolic stack *)
     method allocate =
       let x, n =
-<<<<<<< HEAD
 	let rec allocate' = function
 	| []                            -> ebx     , 0
 	| (S n)::_                      -> S (n+1) , n+2
 	| (R n)::_ when n < num_of_regs -> R (n+1) , stack_slots
-=======
-        let rec allocate' = function
-        | []                            -> ebx     , 0
-        | (S n)::_                      -> S (n+1) , n+1
-        | (R n)::_ when n < num_of_regs -> R (n+1) , stack_slots
->>>>>>> 883d1dcb
         | (M _)::s                      -> allocate' s
-        | _                             -> S 0     , 1
-        in
-        allocate' stack
+	| _                             -> S 0     , 1
+	in
+	allocate' stack
       in
       x, {< stack_slots = max n stack_slots; stack = x::stack >}
 
@@ -223,14 +142,10 @@
     method push y = {< stack = y::stack >}
 
     (* pops one operand from the symbolic stack *)
-    method pop = match stack with
-    | x::stack' -> x, {< stack = stack' >}
-    | _ -> failwith "env#pop : empty stack"
+    method pop = let x::stack' = stack in x, {< stack = stack' >}
 
     (* pops two operands from the symbolic stack *)
-    method pop2 = match stack with
-    | x::y::stack' -> x, y, {< stack = stack' >}
-    | _ -> failwith "env#pop2 : not enough elements on stack"
+    method pop2 = let x::y::stack' = stack in x, y, {< stack = stack' >}
 
     (* registers a global variable in the environment *)
     method global x  = {< globals = S.add ("global_" ^ x) globals >}
@@ -254,11 +169,7 @@
     (* returns a list of live registers *)
     method live_registers =
       List.filter (function R _ -> true | _ -> false) stack
-<<<<<<< HEAD
-       
-=======
 
->>>>>>> 883d1dcb
   end
 
 (* Generates an assembler text for a program: first compiles the program into
