open GT
open Language

(* The type for the stack machine instructions *)
@type insn =
(* binary operator                 *) | BINOP of string
(* put a constant on the stack     *) | CONST of int
(* read to stack                   *) | READ
(* write from stack                *) | WRITE
(* load a variable to the stack    *) | LD    of string
(* store a variable from the stack *) | ST    of string
(* a label                         *) | LABEL of string
<<<<<<< HEAD
(* unconditional jump              *) | JMP   of string                                                                                                                
(* conditional jump                *) | CJMP  of string * string
(* begins procedure definition     *) | BEGIN of string list * string list
(* end procedure definition        *) | END
(* calls a procedure               *) | CALL  of string with show
                                                   
(* The type for the stack machine program *)                                                               
=======
(* unconditional jump              *) | JMP   of string
(* conditional jump                *) | CJMP  of string * string with show

(* The type for the stack machine program *)
>>>>>>> 3c23afd3
type prg = insn list

(* The type for the stack machine configuration: control stack, stack and configuration from statement
   interpreter
 *)
type config = (prg * State.t) list * int list * Stmt.config

let intToBool x = x != 0
let boolToInt b = if b then 1 else 0

let binOpSemantic op = fun x y -> match op with
| "+" -> x + y
| "-" -> x - y
| "*" -> x * y
| "/" -> x / y
| "%" -> x mod y
| ">" -> boolToInt (x > y)
| "<" -> boolToInt (x < y)
| ">=" -> boolToInt (x >= y)
| "<=" -> boolToInt (x <= y)
| "==" -> boolToInt (x == y)
| "!=" -> boolToInt (x <> y)
| "&&" -> boolToInt (intToBool x && intToBool y)
| "!!" -> boolToInt (intToBool x || intToBool y)
| _ -> failwith ("Unknown binary operation: '" ^ op ^ "'")

let evalBinOp f stack = match stack with
|  (y::x::stack) -> (f x y)::stack
|  _ -> failwith "BINOP: No operands on stack"

(* Stack machine interpreter

     val eval : env -> config -> prg -> config

<<<<<<< HEAD
   Takes an environment, a configuration and a program, and returns a configuration as a result. The
   environment is used to locate a label to jump to (via method env#labeled <label_name>)
*)                         
let eval env ((cstack, stack, ((st, i, o) as c)) as conf) = failwith "Not implemented"
=======
   Takes a configuration and a program, and returns a configuration as a result
 *)
let rec eval env config =
  let (stack, state) = config in
  let (varState, ins, outs) = state in
  let evalSimple cmd progTail =
    let config' = (match cmd with
    | BINOP op -> (evalBinOp (binOpSemantic op) stack, state)
    | CONST x -> (x::stack, state)
    | READ -> (match ins with
      | (x::ins') -> (x::stack, (varState, ins', outs))
      | _ -> failwith "READ: Empty input stream")
    | WRITE -> (match stack with
      | (x::stack') -> (stack', (varState, ins, outs@[x]))
      | _ -> failwith "WRITE: No argument on stack")
    | LD var -> ((varState var)::stack, state)
    | ST var -> (match stack with
      | (x::stack') -> (stack', ((Language.Expr.update var x varState), ins, outs))
      | _ -> failwith "ST: No argument on stack")
    | LABEL _ -> config
    | _ -> failwith "Internal error")
    in eval env config' progTail
  in
  function
  | [] -> config
  | cmd::progTail -> (match cmd with
    | JMP label -> eval env config (env#labeled label)
    | CJMP (tp, label) -> (match stack with
      | (x::stack') ->
        let shouldJump = (match tp with "z" -> x == 0 | "nz" -> x != 0 | _ -> failwith "Unknown CJmp type") in
        eval env (stack', state) (if shouldJump then (env#labeled label) else progTail)
      | _ -> failwith "CJMP: Empty stack")
    | _ -> evalSimple cmd progTail)
>>>>>>> 3c23afd3

(* Top-level evaluation

     val run : prg -> int list -> int list

   Takes a program, an input stream, and returns an output stream this program calculates
*)
let run p i =
  let module M = Map.Make (String) in
  let rec make_map m = function
  | []              -> m
  | (LABEL l) :: tl -> make_map (M.add l tl m) tl
  | _ :: tl         -> make_map m tl
  in
  let m = make_map M.empty p in
  let (_, _, (_, _, o)) = eval (object method labeled l = M.find l m end) ([], [], (State.empty, i, [])) p in o


class labelGen =
  object (self)
    val nextLabelNum = 0
    method getLabel = {< nextLabelNum = nextLabelNum + 1 >}, Printf.sprintf "SML%d" nextLabelNum
  end

let tryLabel lname ul = if ul then [LABEL lname] else []

let rec compileImpl env lend =
let rec expr = function
| Expr.Var   x          -> [LD x]
| Expr.Const n          -> [CONST n]
| Expr.Binop (op, x, y) -> expr x @ expr y @ [BINOP op]
in
function
| Stmt.Seq (s1, s2)   ->
  let env, lend1 = env#getLabel in
  let env, sm1, ulend1 = compileImpl env lend1 s1 in
  let env, sm2, ulend = compileImpl env lend  s2 in
  env, sm1 @ (tryLabel lend1 ulend1) @ sm2, ulend
| Stmt.Read x         -> env, [READ; ST x], false
| Stmt.Write e        -> env, expr e @ [WRITE], false
| Stmt.Assign (x, e)  -> env, expr e @ [ST x], false
| Stmt.Skip           -> env, [], false
| Stmt.If (e, st, sf) ->
  let env, lelse = env#getLabel in
  let env, smt, _ = compileImpl env lend st in
  let env, smf, _ = compileImpl env lend sf in
  env, expr e @ [CJMP ("z", lelse)] @ smt @ [JMP lend] @ [LABEL lelse] @ smf, true
| Stmt.While (e, st)  ->
  let env, lloop = env#getLabel in
  let env, lcheck = env#getLabel in
  let env, smt, _ = compileImpl env lcheck st in
  env, [JMP lcheck; LABEL lloop] @ smt @ [LABEL lcheck] @ expr e @ [CJMP ("nz", lloop)], false
| Stmt.Until (e, st)  ->
  let env, lloop = env#getLabel in
  let env, lcheck = env#getLabel in
  let env, smt, ulcheck = compileImpl env lcheck st in
  env, [LABEL lloop] @ smt @ (tryLabel lcheck ulcheck) @ expr e @ [CJMP ("z", lloop)], false

(* Stack machine compiler

     val compile : Language.t -> prg

   Takes a program in the source language and returns an equivalent program for the
   stack machine
*)
<<<<<<< HEAD
let compile (defs, p) = failwith "Not implemented"
=======
let compile stmt =
  let env = new labelGen in
  let env, lend = env#getLabel in
  let _, smProg, ulend = compileImpl env lend stmt in
  smProg @ (tryLabel lend ulend)
>>>>>>> 3c23afd3
<|MERGE_RESOLUTION|>--- conflicted
+++ resolved
@@ -10,20 +10,13 @@
 (* load a variable to the stack    *) | LD    of string
 (* store a variable from the stack *) | ST    of string
 (* a label                         *) | LABEL of string
-<<<<<<< HEAD
-(* unconditional jump              *) | JMP   of string                                                                                                                
+(* unconditional jump              *) | JMP   of string
 (* conditional jump                *) | CJMP  of string * string
 (* begins procedure definition     *) | BEGIN of string list * string list
 (* end procedure definition        *) | END
 (* calls a procedure               *) | CALL  of string with show
-                                                   
-(* The type for the stack machine program *)                                                               
-=======
-(* unconditional jump              *) | JMP   of string
-(* conditional jump                *) | CJMP  of string * string with show
 
 (* The type for the stack machine program *)
->>>>>>> 3c23afd3
 type prg = insn list
 
 (* The type for the stack machine configuration: control stack, stack and configuration from statement
@@ -58,16 +51,12 @@
 
      val eval : env -> config -> prg -> config
 
-<<<<<<< HEAD
    Takes an environment, a configuration and a program, and returns a configuration as a result. The
    environment is used to locate a label to jump to (via method env#labeled <label_name>)
-*)                         
-let eval env ((cstack, stack, ((st, i, o) as c)) as conf) = failwith "Not implemented"
-=======
-   Takes a configuration and a program, and returns a configuration as a result
- *)
+*)
+let eval env  as conf) = failwith "Not implemented"
 let rec eval env config =
-  let (stack, state) = config in
+  let (cstack, stack, state) = config in
   let (varState, ins, outs) = state in
   let evalSimple cmd progTail =
     let config' = (match cmd with
@@ -97,7 +86,6 @@
         eval env (stack', state) (if shouldJump then (env#labeled label) else progTail)
       | _ -> failwith "CJMP: Empty stack")
     | _ -> evalSimple cmd progTail)
->>>>>>> 3c23afd3
 
 (* Top-level evaluation
 
@@ -163,12 +151,4 @@
    Takes a program in the source language and returns an equivalent program for the
    stack machine
 *)
-<<<<<<< HEAD
-let compile (defs, p) = failwith "Not implemented"
-=======
-let compile stmt =
-  let env = new labelGen in
-  let env, lend = env#getLabel in
-  let _, smProg, ulend = compileImpl env lend stmt in
-  smProg @ (tryLabel lend ulend)
->>>>>>> 3c23afd3
+let compile (defs, p) = failwith "Not implemented"